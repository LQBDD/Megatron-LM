--- conflicted
+++ resolved
@@ -408,14 +408,11 @@
     kw_args['layernorm_zero_centered_gamma'] = args.apply_layernorm_1p
     kw_args['deallocate_pipeline_outputs'] = True
     kw_args['pipeline_dtype'] = args.params_dtype
-<<<<<<< HEAD
+    kw_args['batch_p2p_comm'] = not args.overlap_p2p_comm
     if args.swiglu:
         kw_args['activation_func'] = F.silu
         kw_args['gated_linear_unit'] = True
         kw_args['bias_gelu_fusion'] = False
-=======
-    kw_args['batch_p2p_comm'] = not args.overlap_p2p_comm
->>>>>>> 3a1f03af
     return TransformerConfig(**kw_args)
 
 def _add_transformer_engine_args(parser):
